# Change log

All notable changes to this project will be documented in this file.

The format is based on [Keep a Changelog](http://keepachangelog.com/)
and this project adheres to [Semantic Versioning](http://semver.org/).

## [4.0.0-beta3] UNRELEASED

<<<<<<< HEAD
### Added
- `try_clone` and `try_clone_native` methods for `SerialStream`
- Some logging hooks for debugging

=======
>>>>>>> 6f05a167
### Changed
- Renamed `SerialPortBuilderExt::open_async` to `SerialPortBuilderExt::open_native_async` to reflect the original
  intention

## [4.0.0-beta2] 2021-07-16

### Added
- AsRawHandle, FromRawHandle, and IntoRawHandle impls for SerialStream on Windows

### Fixed
- Potential double Drop issue on Windows between NamedPipe and COMPort

## [4.0.0-beta1] 2021-07-13
This is a major update crossing two API-breaking dependency version jumps in `mio` and
`serialport-rs`.

### BREAKING CHANGES
This release contains multiple API breaking changes with the move to [serialport-rs](https://gitlab.com/sussurrrus/serialport-rs) v4.
Additional breaking changes were made to make the API more like mio/tokio where platform-specific
implimentation details are provided with `#cfg[]` guards instead of discrete structures like in `serialport-rs`

Specifically:

* Removed platform-specific `mio_serial::windows::Serial` and `mio_serial::unix::Serial`
* Added `mio_serial::SerialStream` with platform specific requirements at compile time with `#[cfg()]`
* Removed `COMPort::from_path`, use `SerialStream::open`
* Removed `TTYPort::from_path`, use `SerialStream::open`
* Removed `TTYPort::from_serial`.  Replaced with impl of `std::convert::TryFrom<serialport::TTYPort>`
* Removed `SerialPortSettings`, `serialport-rs` now uses the builder pattern

### Changed
* Removed "libudev" from the default features.  Still available for use when desired.
* Bumped [nix](https://github.com/nix-rust/nix) to 0.22
* Bumped [mio](https://github.com/tokio-rs/mio) to 0.7
* Bumped [serialport-rs](https://gitlab.com/sussurrrus/serialport-rs) to 4.0.0
* Changed CHANGELOG from asciidoc to markdown

### Added
* `SerialStream` structure as the common entry point for serial port IO.
* `SerialPortBuilderExt` extension trait to add `open_async` method
  to `serialport::SerialPortBuilder` much like the already existing `open` method.

### Other
* Switched CI to appveyor for Windows, OSX, and Linux.  It doesn't test as many targets, but some checks are better
  than none now that travis-ci is no longer an option.

## [3.3.1] 2020-03-15
### Added
* @flosse added #derive Debug support for the Serial struct in [#20](https://github.com/berkowski/mio-serial/pull/20)
* @vleesvlieg added automatic retrying for EINTR returns to file descriptors in [#21](https://github.com/berkowski/mio-serial/pull/21)

### Changed
* Bumped [nix](https://github.com/nix-rust/nix) to 0.17

## [3.3.0] 2019-08-23
* Bumped [serialport-rs](https://gitlab.com/susurrus/serialport-rs) to 3.3

## [3.2.14] 2019-06-01
### Changed
* Bumped [nix](https://github.com/nix-rust/nix) to 0.14 to address [#17](https://github.com/berkowski/mio-serial/issues/17)

## [3.2] 2019-01-12
### Changed
* Bumped [serialport-rs](https://gitlab.com/susurrus/serialport-rs) to 3.2

## [3.1.1] 2019-01-12
### Changed
* Merged [#16](https://github/berkowski/mio-serial/pull/16) @yuja fixed feature flags

## [3.1] 2018-11-10
### Added
* Added "libudev" feature.  Enabled by default, can be disabled for targets without udev support.

### Changed
* Bumped [serialport-rs](https://gitlab.com/susurrus/serialport-rs) to 3.1
* Merged [#13](https://github.com/berkowski/mio-serial/pull/13) @dvtomas added some clarity to the example.

## [3.0.1] - 2018-11-06
### Changed
* Restricted [serialport-rs](https://gitlab.com/susurrus/serialport-rs) to 3.0
  serialport-rs 3.1 contains API breaking changes.

## [3.0.0] - 2018-10-06
### Changed
* Bumped [serialport-rs](https://gitlab.com/susurrus/serialport-rs) to 3.0
  serialport-rs 3.0 contains breaking changes.
* Bumped [nix](https://github.com/nix-rust/nix) to 0.11
* `mio-serial` version number will now track upstream serialport-rs.  mio-serial
  is mostly feature complete at this point (at least for *nix) and this should
  help reduce confusion.

### Fixed
* Merged [#10](https://github.com/berkowski/mio-serial/pull/10) (thanks @yuja!).  Addresses some
  windows timeout settings.

## [0.8.0] - 2018-03-31
### Changed
* Bumped [serialport-rs](https://gitlab.com/susurrus/serialport-rs) to 2.3

### Added
* Merged[#5](https://github.com/berkowski/mio-serial/pull/5) @ndusart added `try_clone` implementations as requred
  by the serialport trait as of 2.3
* Closed[#6](https://github.com/berkowski/mio-serial/pull/6) @snorp also drew attention to the `try_clone` addition

## [0.7.0] - 2018-02-25
### Changed
* Bumped [serialport-rs](https://gitlab.com/susurrus/serialport-rs) to 2.1

### Added
* Merged[#4](https://github.com/berkowski/mio-serial/pull/4) @ndusart added windows support!
* Added appveyor config to support new windows impl.

## [0.6.0] - 2017-11-28
### Added
* Closed [#3](https://github.com/berkowski/mio-serial/pull/3) Reexport serialport::Error for error handling without importing serialport crate.
  Thanks @Idanko

## [0.5.0] - 2017-04-15
### Added
* Added [trust](https://github.com/japaric/trust) based ci

### Changed
* Changed license back to MIT now that `serialport-rs` is MPL-2.0
* Bumped `serialport-rs` dependency to 1.0

## [0.4.0] - 2017-02-13
### Changed
* Changed to LGPL-3 for compliance with `serialport` dependency.

## [0.3.0] - 2017-02-13 [YANKED]
### Added
* Bumped `serialport` dependency to 0.9<|MERGE_RESOLUTION|>--- conflicted
+++ resolved
@@ -7,13 +7,9 @@
 
 ## [4.0.0-beta3] UNRELEASED
 
-<<<<<<< HEAD
 ### Added
-- `try_clone` and `try_clone_native` methods for `SerialStream`
 - Some logging hooks for debugging
 
-=======
->>>>>>> 6f05a167
 ### Changed
 - Renamed `SerialPortBuilderExt::open_async` to `SerialPortBuilderExt::open_native_async` to reflect the original
   intention
