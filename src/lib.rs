--- conflicted
+++ resolved
@@ -533,21 +533,6 @@
             "setting O_NONBLOCK for {}",
             port.name().unwrap_or_else(|| String::from("<UNKNOWN>"))
         );
-<<<<<<< HEAD
-=======
-        log::debug!("setting VMIN = 1");
-
-        use nix::sys::termios::{self, SetArg, SpecialCharacterIndices};
-        let fd = unsafe { BorrowedFd::borrow_raw(port.as_raw_fd()) };
-        let mut t = termios::tcgetattr(fd).map_err(map_nix_error)?;
-
-        // Set VMIN = 1 to block until at least one character is received.
-        t.control_chars[SpecialCharacterIndices::VMIN as usize] = 1;
-        termios::tcsetattr(fd, SetArg::TCSANOW, &t).map_err(map_nix_error)?;
-
-        // Set the O_NONBLOCK flag.
-        log::debug!("setting O_NONBLOCK flag");
->>>>>>> 5385318e
         let flags = unsafe { libc::fcntl(port.as_raw_fd(), libc::F_GETFL) };
         if flags < 0 {
             return Err(StdIoError::last_os_error().into());
