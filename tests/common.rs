//! Common test code.  Adapted from `mio/tests/util/mod.rs`
#![allow(dead_code)]
use mio::{event::Event, Events, Interest, Poll, Token};
use std::io::{Read, Write};
use std::ops::BitOr;
use std::panic;
use std::sync::Once;
use std::time::Duration;

use serialport::SerialPort;

#[cfg(unix)]
use std::process;
#[cfg(unix)]
use std::thread;

static LOGGING_INIT: Once = Once::new();

/// Default serial port names used for testing
#[cfg(unix)]
<<<<<<< HEAD
const DEFAULT_TEST_PORT_NAMES: &str = "/tty/USB0;/tty/USB1";
=======
const DEFAULT_TEST_PORT_NAMES: &'static str = "USB0;USB1";
>>>>>>> c3123581

/// Default serial port names used for testing
#[cfg(windows)]
const DEFAULT_TEST_PORT_NAMES: &str = "COM1;COM2";

#[derive(Debug)]
pub struct Readiness(usize);

const READABLE: usize = 0b0000_0001;
const WRITABLE: usize = 0b0000_0010;
const AIO: usize = 0b0000_0100;
const LIO: usize = 0b0000_1000;
const ERROR: usize = 0b0001_0000;
const READ_CLOSED: usize = 0b0010_0000;
const WRITE_CLOSED: usize = 0b0100_0000;
const PRIORITY: usize = 0b1000_0000;

impl Readiness {
    pub const READABLE: Readiness = Readiness(READABLE);
    pub const WRITABLE: Readiness = Readiness(WRITABLE);
    pub const AIO: Readiness = Readiness(AIO);
    pub const LIO: Readiness = Readiness(LIO);
    pub const ERROR: Readiness = Readiness(ERROR);
    pub const READ_CLOSED: Readiness = Readiness(READ_CLOSED);
    pub const WRITE_CLOSED: Readiness = Readiness(WRITE_CLOSED);
    pub const PRIORITY: Readiness = Readiness(PRIORITY);

    fn matches(&self, event: &Event) -> bool {
        // If we expect a readiness then also match on the event.
        // In maths terms that is p -> q, which is the same  as !p || q.
        (!self.is(READABLE) || event.is_readable())
            && (!self.is(WRITABLE) || event.is_writable())
            && (!self.is(AIO) || event.is_aio())
            && (!self.is(LIO) || event.is_lio())
            && (!self.is(ERROR) || event.is_error())
            && (!self.is(READ_CLOSED) || event.is_read_closed())
            && (!self.is(WRITE_CLOSED) || event.is_write_closed())
            && (!self.is(PRIORITY) || event.is_priority())
    }

    /// Usage: `self.is(READABLE)`.
    fn is(&self, value: usize) -> bool {
        self.0 & value != 0
    }
}

impl BitOr for Readiness {
    type Output = Self;

    fn bitor(self, other: Self) -> Self {
        Readiness(self.0 | other.0)
    }
}

impl From<Interest> for Readiness {
    fn from(interests: Interest) -> Readiness {
        let mut readiness = Readiness(0);
        if interests.is_readable() {
            readiness.0 |= READABLE;
        }
        if interests.is_writable() {
            readiness.0 |= WRITABLE;
        }
        if interests.is_aio() {
            readiness.0 |= AIO;
        }
        if interests.is_lio() {
            readiness.0 |= LIO;
        }
        readiness
    }
}

#[must_use]
pub fn init_with_poll() -> (Poll, Events) {
    let poll = Poll::new().expect("unable to create poll object");
    let events = Events::with_capacity(16);
    (poll, events)
}

/// An event that is expected to show up when `Poll` is polled, see
/// `expect_events`.
#[derive(Debug)]
pub struct ExpectEvent {
    token: Token,
    readiness: Readiness,
}

impl ExpectEvent {
    pub fn new<R>(token: Token, readiness: R) -> ExpectEvent
    where
        R: Into<Readiness>,
    {
        ExpectEvent {
            token,
            readiness: readiness.into(),
        }
    }

    fn matches(&self, event: &Event) -> bool {
        event.token() == self.token && self.readiness.matches(event)
    }
}

pub fn expect_events(poll: &mut Poll, events: &mut Events, mut expected: Vec<ExpectEvent>) {
    // In a lot of calls we expect more then one event, but it could be that
    // poll returns the first event only in a single call. To be a bit more
    // lenient we'll poll a couple of times.
    for _ in 0..3 {
        poll.poll(events, Some(Duration::from_millis(500)))
            .expect("unable to poll");

        for event in events.iter() {
            let index = expected.iter().position(|expected| expected.matches(event));

            if let Some(index) = index {
                expected.swap_remove(index);
            } else {
                // Must accept sporadic events.
                // warn!("got unexpected event: {:?}", event);
            }
        }

        if expected.is_empty() {
            return;
        }
    }

    assert!(
        expected.is_empty(),
        "the following expected events were not found: {expected:?}",
    );
}

pub fn assert_would_block(result: std::io::Result<usize>) {
    match result {
        Ok(_) => panic!("unexpected OK result, expected a `WouldBlock` error"),
        Err(ref e) if e.kind() == std::io::ErrorKind::WouldBlock => {}
        Err(e) => panic!("unexpected error result: {e}"),
    }
}

/// Ensure the entire buffer is written
pub fn checked_write(port: &mut mio_serial::SerialStream, data: &[u8]) {
    let n = port.write(data).expect("unable to write to serial port");
    assert_eq!(n, data.len(), "short write");
}

/// Ensure the entire buffer is read
pub fn checked_read(port: &mut mio_serial::SerialStream, data: &mut [u8], expected: &[u8]) {
    let n = port.read(data).expect("unable to read from serial port");
    assert_eq!(n, expected.len(), "short read");
    assert_eq!(&data[..n], expected);
}

pub struct Fixture {
    #[cfg(unix)]
    process: process::Child,
    pub port_a: &'static str,
    pub port_b: &'static str,
}

#[cfg(unix)]
impl Drop for Fixture {
    fn drop(&mut self) {
        log::trace!("stopping socat process (id: {})...", self.process.id());
        self.process.kill().ok();
        thread::sleep(Duration::from_millis(1000));
        log::trace!("removing link: {:?}", self.port_a);
        std::fs::remove_file(&self.port_a).ok();
        log::trace!("removing link: {:?}", self.port_b);
        std::fs::remove_file(&self.port_b).ok();
        thread::sleep(Duration::from_millis(1000));
    }
}

impl Fixture {
    #[cfg(unix)]
    pub fn new(port_a: &'static str, port_b: &'static str) -> Self {
<<<<<<< HEAD
        LOGGING_INIT.call_once(env_logger::init);
        let args = [format!("PTY,link={port_a}"), format!("PTY,link={port_b}")];
=======
        use std::sync::atomic::{AtomicUsize, Ordering};
        static N: AtomicUsize = AtomicUsize::new(0);
        LOGGING_INIT.call_once(|| env_logger::init());
        let n = N.fetch_add(1, Ordering::Relaxed);
        let port_a = format!("{}{}", port_a, n).leak();
        let port_b = format!("{}{}", port_b, n).leak();
        let args = [
            format!("PTY,link={}", port_a),
            format!("PTY,link={}", port_b),
        ];
>>>>>>> c3123581
        log::trace!("starting process: socat {} {}", args[0], args[1]);

        let process = process::Command::new("socat")
            .args(&args)
            .spawn()
            .expect("unable to spawn socat process");
        log::trace!(".... done! (pid: {:?})", process.id());
        thread::sleep(Duration::from_millis(1000));
        Self {
            process,
            port_a,
            port_b,
        }
    }

    #[cfg(not(unix))]
    pub fn new(port_a: &'static str, port_b: &'static str) -> Self {
        LOGGING_INIT.call_once(|| env_logger::init());
        Self { port_a, port_b }
    }
}

pub fn setup_virtual_serial_ports() -> Fixture {
    let port_names: Vec<&str> = std::option_env!("TEST_PORT_NAMES")
        .unwrap_or(DEFAULT_TEST_PORT_NAMES)
        .split(';')
        .collect();

    assert_eq!(port_names.len(), 2);
    Fixture::new(port_names[0], port_names[1])
}

/// Assert serial port baud rate matches expected value.
pub fn assert_baud_rate<P>(port: &P, expected: u32)
where
    P: SerialPort,
{
    let actual = port.baud_rate().expect("unable to get baud rate");

    assert_eq!(actual, expected, "baud rate not equal");
}<|MERGE_RESOLUTION|>--- conflicted
+++ resolved
@@ -18,11 +18,7 @@
 
 /// Default serial port names used for testing
 #[cfg(unix)]
-<<<<<<< HEAD
-const DEFAULT_TEST_PORT_NAMES: &str = "/tty/USB0;/tty/USB1";
-=======
-const DEFAULT_TEST_PORT_NAMES: &'static str = "USB0;USB1";
->>>>>>> c3123581
+const DEFAULT_TEST_PORT_NAMES: &str = "USB0;USB1";
 
 /// Default serial port names used for testing
 #[cfg(windows)]
@@ -202,10 +198,6 @@
 impl Fixture {
     #[cfg(unix)]
     pub fn new(port_a: &'static str, port_b: &'static str) -> Self {
-<<<<<<< HEAD
-        LOGGING_INIT.call_once(env_logger::init);
-        let args = [format!("PTY,link={port_a}"), format!("PTY,link={port_b}")];
-=======
         use std::sync::atomic::{AtomicUsize, Ordering};
         static N: AtomicUsize = AtomicUsize::new(0);
         LOGGING_INIT.call_once(|| env_logger::init());
@@ -216,7 +208,6 @@
             format!("PTY,link={}", port_a),
             format!("PTY,link={}", port_b),
         ];
->>>>>>> c3123581
         log::trace!("starting process: socat {} {}", args[0], args[1]);
 
         let process = process::Command::new("socat")
