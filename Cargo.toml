[package]
name = "mio-serial"
version = "5.0.6"
authors = ["Zac Berkowitz <zac.berkowitz@gmail.com>"]
description = "A serial port implementation for mio"
license = "MIT"
homepage = "https://github.com/berkowski/mio-serial"
repository = "https://github.com/berkowski/mio-serial"
documentation = "https://docs.rs/mio-serial"
readme = "README.md"
keywords = ["rs232", "serial", "mio"]
categories = ["asynchronous", "hardware-support"]
edition = "2021"

[package.metadata]
msrv = "1.70.0" # Used by cargo-msrv

[features]
default = []
libudev = ["serialport/libudev"]
serde = ["serialport/serde"]

[dependencies.mio]
<<<<<<< HEAD
version = "0.8.11"
=======
version = "1"
>>>>>>> c3123581
features = ["os-poll", "os-ext"]

[dependencies.serialport]
version = "4"
default-features = false

[dependencies.log]
version = "0.4"

[target.'cfg(unix)'.dependencies]
nix = { version = "0.29", features = ["term"] }

[target.'cfg(windows)'.dependencies]
winapi = { version = "0.3", features = [
    "commapi",
    "handleapi",
    "winbase",
    "std",
] }

[dev-dependencies.env_logger]
<<<<<<< HEAD
version = "0.11.3"
=======
version = "0.11"
>>>>>>> c3123581

[[example]]
name = "read_serialport"<|MERGE_RESOLUTION|>--- conflicted
+++ resolved
@@ -21,11 +21,7 @@
 serde = ["serialport/serde"]
 
 [dependencies.mio]
-<<<<<<< HEAD
-version = "0.8.11"
-=======
 version = "1"
->>>>>>> c3123581
 features = ["os-poll", "os-ext"]
 
 [dependencies.serialport]
@@ -47,11 +43,7 @@
 ] }
 
 [dev-dependencies.env_logger]
-<<<<<<< HEAD
-version = "0.11.3"
-=======
 version = "0.11"
->>>>>>> c3123581
 
 [[example]]
 name = "read_serialport"